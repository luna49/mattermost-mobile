--- conflicted
+++ resolved
@@ -192,17 +192,12 @@
     );
 }
 
-<<<<<<< HEAD
-export function isShared(user: UserProfile | UserModel): boolean {
-    return 'remote_id' in user ? Boolean(user.remote_id) : false;
-=======
 export function isBot(user: UserProfile | UserModel): boolean {
     return 'is_bot' in user ? Boolean(user.is_bot) : Boolean(user.isBot);
 }
 
 export function isShared(user: UserProfile | UserModel): boolean {
     return 'remote_id' in user ? Boolean(user.remote_id) : Boolean(user.props?.remote_id);
->>>>>>> eb9e261a
 }
 
 export function removeUserFromList(userId: string, originalList: UserProfile[]): UserProfile[] {
