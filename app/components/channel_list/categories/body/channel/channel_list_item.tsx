--- conflicted
+++ resolved
@@ -76,11 +76,7 @@
     const serverUrl = useServerUrl();
 
     // Make it brighter if it's not muted, and highlighted or has unreads
-<<<<<<< HEAD
-    const bright = !isMuted && myChannel && (myChannel.isUnread || myChannel.mentionsCount > 0);
-=======
-    const bright = !isMuted && (isActive || myChannel.isUnread || myChannel.mentionsCount > 0);
->>>>>>> d10b6c3e
+    const bright = !isMuted && (isActive || (myChannel && (myChannel.isUnread || myChannel.mentionsCount > 0)));
 
     const sharedValue = useSharedValue(collapsed && !bright);
 
