// Copyright (c) 2015-present Mattermost, Inc. All Rights Reserved.
// See LICENSE.txt for license information.

import {withDatabase} from '@nozbe/watermelondb/DatabaseProvider';
import withObservables from '@nozbe/with-observables';
import {combineLatest, of as of$} from 'rxjs';
import {catchError, switchMap} from 'rxjs/operators';

import {General} from '@constants';
import {observeMyChannel} from '@queries/servers/channel';
import {observeCurrentUserId} from '@queries/servers/system';
import {getUserIdFromChannelName} from '@utils/user';

import ChannelListItem from './channel_list_item';

import type {WithDatabaseArgs} from '@typings/database/database';
import type ChannelModel from '@typings/database/models/servers/channel';
import type MyChannelSettingsModel from '@typings/database/models/servers/my_channel_settings';

const enhance = withObservables(['channelId'], ({channelId, database}: {channelId: string} & WithDatabaseArgs) => {
<<<<<<< HEAD
    const myChannel = database.get<MyChannelModel>(MY_CHANNEL).findAndObserve(channelId).pipe(
        catchError(() => of$(undefined)),
    );
    const currentUserId = database.get<SystemModel>(SYSTEM).findAndObserve(CURRENT_USER_ID).pipe(
        switchMap(({value}) => of$(value)),
    );

    const channel = myChannel.pipe(switchMap((my) => (my ? my.channel.observe() : of$(undefined))));
    const settings = channel.pipe(switchMap((c) => c.settings.observe()));
=======
    const myChannel = observeMyChannel(database, channelId);
    const currentUserId = observeCurrentUserId(database);

    const channel = myChannel.pipe(switchMap((my) => (my ? my.channel.observe() : of$(undefined))));
    const settings = channel.pipe(switchMap((c) => (c ? c.settings.observe() : of$(undefined))));
>>>>>>> 7c642b1e

    const isOwnDirectMessage = combineLatest([currentUserId, channel]).pipe(
        switchMap(([userId, ch]) => {
            if (ch?.type === General.DM_CHANNEL) {
                const teammateId = getUserIdFromChannelName(userId, ch.name);
                return of$(userId === teammateId);
            }

            return of$(false);
        }),
    );
    return {
        isOwnDirectMessage,
        isMuted: settings.pipe(
            switchMap((s: MyChannelSettingsModel) => of$(s.notifyProps?.mark_unread === 'mention')),
        ),
        myChannel,
        channel: channel.pipe(
            switchMap((c: ChannelModel) => of$({
                deleteAt: c.deleteAt,
                displayName: c.displayName,
                name: c.name,
                shared: c.shared,
                type: c.type,
            })),
        ),
    };
});

export default withDatabase(enhance(ChannelListItem));<|MERGE_RESOLUTION|>--- conflicted
+++ resolved
@@ -4,7 +4,7 @@
 import {withDatabase} from '@nozbe/watermelondb/DatabaseProvider';
 import withObservables from '@nozbe/with-observables';
 import {combineLatest, of as of$} from 'rxjs';
-import {catchError, switchMap} from 'rxjs/operators';
+import {switchMap} from 'rxjs/operators';
 
 import {General} from '@constants';
 import {observeMyChannel} from '@queries/servers/channel';
@@ -18,23 +18,11 @@
 import type MyChannelSettingsModel from '@typings/database/models/servers/my_channel_settings';
 
 const enhance = withObservables(['channelId'], ({channelId, database}: {channelId: string} & WithDatabaseArgs) => {
-<<<<<<< HEAD
-    const myChannel = database.get<MyChannelModel>(MY_CHANNEL).findAndObserve(channelId).pipe(
-        catchError(() => of$(undefined)),
-    );
-    const currentUserId = database.get<SystemModel>(SYSTEM).findAndObserve(CURRENT_USER_ID).pipe(
-        switchMap(({value}) => of$(value)),
-    );
-
-    const channel = myChannel.pipe(switchMap((my) => (my ? my.channel.observe() : of$(undefined))));
-    const settings = channel.pipe(switchMap((c) => c.settings.observe()));
-=======
     const myChannel = observeMyChannel(database, channelId);
     const currentUserId = observeCurrentUserId(database);
 
     const channel = myChannel.pipe(switchMap((my) => (my ? my.channel.observe() : of$(undefined))));
     const settings = channel.pipe(switchMap((c) => (c ? c.settings.observe() : of$(undefined))));
->>>>>>> 7c642b1e
 
     const isOwnDirectMessage = combineLatest([currentUserId, channel]).pipe(
         switchMap(([userId, ch]) => {
